--- conflicted
+++ resolved
@@ -1,13 +1,8 @@
 #!/usr/bin/env python
 # -*- coding: utf-8 -*-
 
-# from __future__ import print_function
+from __future__ import print_function
 import os
-<<<<<<< HEAD
-import xml.etree.ElementTree as etree
-from dataman.lib.tools import fext, dir_content
-
-=======
 import xml.etree.ElementTree as ETree
 from .tools import fext, path_content
 import logging
@@ -28,23 +23,15 @@
         None if no data set found, else a dict of configuration data from settings.xml
     """
     root, dirs, files = path_content(base_path) if pre_walk is None else pre_walk
->>>>>>> b4360563
 
     for f in files:
         if fext(f) in ['.kwx', '.kwd', '.kwik']:
             return format_version(base_path, pre_walk)
 
 
-<<<<<<< HEAD
-
-def format_version(root, dirs=None, files=None):
-    if dirs is None or files is None:
-        _, dirs, files = dir_content(root)
-=======
 def format_version(base_path, pre_walk=None):
     root, dirs, files = path_content(base_path) if pre_walk is None else pre_walk
 
->>>>>>> b4360563
     if "settings.xml" in files:
         xml_root = ETree.parse(os.path.join(base_path, 'settings.xml'))
         version = xml_root.findall("INFO/VERSION")[0].text
