#!/usr/bin/env python
# -*- coding: utf-8 -*-

"""
Multiple real-time digital signals with GLSL-based clipping.
"""

<<<<<<< HEAD
from __future__ import division

import logging
import os
import os.path as op
import time
from multiprocessing import Queue

import numpy as np
import math

from vispy import gloo
from vispy import app
from vispy.util import keys

from dataman.vis.Buffer import Buffer
from dataman.vis.Streamer import Streamer

from dataman.vis.reader import read_header
=======
import logging
import os
import os.path as op
import sys
from vispy import gloo
from vispy import app
from vispy.util import keys
import numpy as np
import math

from ..lib import open_ephys, dat, kwik, tools
from oio import util as oio_util
>>>>>>> b4360563

# Load vertex and fragment shaders
SHADER_PATH = os.path.join(os.path.dirname(__file__), 'shaders')
with open(os.path.join(SHADER_PATH, 'vis.vert')) as vs:
    VERT_SHADER = vs.read()
with open(os.path.join(SHADER_PATH, 'vis.frag')) as fs:
    FRAG_SHADER = fs.read()

<<<<<<< HEAD

class Vis(app.Canvas):
    """Simple visualizer for electrophysiology data.
        Parameters
    ----------
    buffer_size : int, optional
        buffer capacity (in samples)
    """
    def __init__(self, target, buffer_size=300000):
        app.Canvas.__init__(self, title='dataman Vis', keys='interactive')
        self.logger = logging.getLogger("Vis")
        self.running = False

        # Data source
        # TODO: Detect format (.dat, .continuous, .kwik), see dataman tools
        # TODO: Get number of channels
        # TODO: Get proc node of recording processor
        self.__target = op.abspath(op.expanduser(target))
        self.__target_hdr = read_header(op.join(self.target, '106_CH1.continuous'))
        self.__n_samples_total = self.__target_hdr['numSamples']
        self.__n_channels = 64
        self.target_info()

        self.offset = 0
        self.drag_offset = 0

        # Dimensions of plot segment/signals
        self.n_cols = 4
        self.n_rows = int(self.n_channels/self.n_cols)
        # FIXME: n_samples should in the end refer to n_samples_total and the current depend on buffer size and u_scale
        self.n_samples = 30000

        # Buffer to store all the pre-loaded signals
        self.__buffer_size = buffer_size
        self.__buf = Buffer()
        self.__buf.initialize(nChannels=self.n_channels, nSamples=self.n_samples, nptype='float32')
        # self.__buf.put_data(np.zeros((self.n_channels, self.n_samples), dtype=np.float32))

        # Streamer to keep buffer filled
        self.__streamer = None
        self.q = Queue()
        self.start_streaming()

        # Color of each vertex
        # TODO: make it more efficient by using a GLSL-based color map and the index.
        self.color = np.repeat(np.random.uniform(size=(self.n_rows, 3), low=.1, high=.9),
                               self.n_samples*self.n_cols, axis=0).astype(np.float32)

        # Signal 2D index of each vertex (row and col) and x-index (sample index
        # within each signal).
        self.index = np.c_[np.repeat(np.repeat(np.arange(self.n_cols), self.n_rows), self.n_samples),
                           np.repeat(np.tile(np.arange(self.n_rows), self.n_cols), self.n_samples),
                           np.tile(np.arange(self.n_samples), self.n_channels)].astype(np.float32)

        self.program = gloo.Program(VERT_SHADER, FRAG_SHADER)
        self.program['a_position'] = self.__buf.get_data(0, self.n_samples).reshape(-1, 1)
        self.program['a_color'] = self.color
        self.program['a_index'] = self.index
        self.program['u_scale'] = (1., 1.)
        self.program['u_size'] = (self.n_rows, self.n_cols)
        self.program['u_n'] = self.n_samples
=======

class Vis(app.Canvas):
    def __init__(self, target_path, n_cols=1, n_channels=64,
                 max_samples_visible=60000, channels=None, bad_channels=None,
                 default_sampling_rate=3e4, *args, **kwargs):

        app.Canvas.__init__(self, title='Use your wheel to zoom!', keys='interactive', size=(1920, 1080),
                            position=(0, 0), app='pyqt5')
        self.logger = logging.getLogger(__name__)

        self.n_channels = int(n_channels)
        self.channel_order = channels  # if None: no particular order

        # Target configuration (format, sampling rate, sizes...)
        self.target_path = target_path
        self.logger.debug('Target path: {}'.format(target_path))
        self.format = self._target_format()
        self.logger.debug('Target module: {}'.format(self.format))

        self.cfg = self._get_target_config()
        if 'dtype' in kwargs:
            self.cfg['DTYPE'] = kwargs['dtype']
        self.logger.debug(self.cfg)

        if self.cfg['HEADER']['sampling_rate'] is None:
            self.logger.warning('Sampling rate unknown. Assuming 30kHz.')
            self.fs = default_sampling_rate
        else:
            self.fs = self.cfg['HEADER']['sampling_rate']

        self.n_samples_total = int(self.cfg['HEADER']['n_samples'])
        self.max_samples_visible = int(max_samples_visible)
        self.duration_total = tools.fmt_time(self.n_samples_total / self.fs)

        # Buffer to store all the pre-loaded signals
        self.buf = np.zeros((self.n_channels, self.max_samples_visible), dtype=np.float32)

        # Setup up viewport and viewing state variables
        # running traces, looks cool, but useless for the most part
        self.running = False
        self.dirty = True
        self.offset = 0
        self.drag_offset = 0
        self.n_cols = int(n_cols)
        self.n_rows = int(math.ceil(self.n_channels / self.n_cols))

        self.logger.info('n_channels: {}, col/row: {}, buffer_size: {}, '
                         ' total_samples: {}, total_duration: {}'.format(self.n_channels,
                                                                         (self.n_cols, self.n_rows),
                                                                         self.max_samples_visible,
                                                                         self.n_samples_total,
                                                                         self.duration_total))

        # Most of the magic happens in the vertex shader, moving the samples into "position" using
        # an affine transform based on number of columns and rows for the plot, scaling, etc.
        self.program = gloo.Program(VERT_SHADER, FRAG_SHADER)
        self._feed_shaders()
>>>>>>> b4360563

        gloo.set_viewport(0, 0, *self.physical_size)

        self._timer = app.Timer('auto', connect=self.on_timer, start=True)

        gloo.set_state(clear_color='black', blend=True,
                       blend_func=('src_alpha', 'one_minus_src_alpha'))

        self.show()

<<<<<<< HEAD
    def __get_is_streaming(self):
        try:
            return self.__streamer.is_alive()
        except:
            return False

    target = property(lambda self: self.__target, None, None,
                      "Target directory/file to stream from, read-only (string)")
    target_hdr = property(lambda self: self.__target_hdr, None, None,
                          "Header read from one of the data files containing meta data, read-only (dict)")
    n_channels = property(lambda self: self.__n_channels, None, None,
                          "Number of channels in the data set, read-only (int)")
    is_streaming = property(__get_is_streaming, None, None,
                            'Checks whether the data source streamer is active, read-only (bool)')
    buffer_size = property(lambda self: self.__buffer_size, None, None,
                           'Buffer capacity in samples, read-only (int)')

    def start_streaming(self):
        """Start streaming data into the shared buffer.
        """
        self.logger.info("Spawning streaming process...")
        self.__streamer = Streamer(target=self.target, queue=self.q, raw=self.__buf.raw)
        self.__streamer._daemonic = True
        self.__streamer.start()
        self.logger.info("Streamer started")

    def stop_streaming(self):
        """Stop streaming by sending stop signal to the Streamer process
        """
        if not self.is_streaming:
            raise Exception("Streamer already stopped.")

        self.q.put(('stop', ))
        time.sleep(0.1)
        self.__streamer.join()
        self.logger.info("Streamer stopped")

    def target_info(self):
        """Check if target exists (and the format)"""
        fs = self.target_hdr['sampleRate']
        n_blocks = self.__n_samples_total/1024
        self.logger.info('Fs = {}kHz, {:.2f} records, {:.0f} samples, {:02.0f}min:{:02.0f}s'
                         .format(fs/1e3, n_blocks, self.__n_samples_total,
                                 math.floor(self.__n_samples_total/fs / 60),
                                 math.floor(self.__n_samples_total/fs % 60)))

    def set_scale(self, factor_x=1.0, factor_y=1.0, scale_x=None, scale_y=None):
        """Change visualization scaling of the subplots.
        Scaling is performed by the vertex shader.
        """
=======
    def _feed_shaders(self):
        # Color of each vertex
        # TODO: make it more efficient by using a GLSL-based color map and the index.
        # Load a nice color map instead of the random colors
        # cmap_path = os.path.join(os.path.join(os.path.dirname(__file__), 'shaders'), '4x4x8_half_vega20c_cmap.csv')
        # cmap = np.loadtxt(cmap_path, delimiter=',')
        # colors = np.repeat(cmap[:self.n_channels])
        # print(color.shape, cmap.shape)
        group = min(self.n_channels, 4)
        color = np.repeat(np.random.uniform(size=(math.ceil(self.n_rows / 4), 3),
                                            low=.1, high=.9),
                          self.max_samples_visible * self.n_cols * group, axis=0).astype(np.float32)

        # Signal 2D index of each vertex (row and col) and x-index (sample index
        # within each signal).
        # index = np.c_[np.repeat(np.repeat(np.arange(self.n_cols), self.n_rows), self.max_samples_visible),
        #               np.repeat(np.tile(np.arange(self.n_rows), self.n_cols), self.max_samples_visible),
        #               np.tile(np.arange(self.max_samples_visible), self.n_channels)] \
        #     .astype(np.float32)

        def lr(n):
            return list(range(n))

        def flatten (l):
            return [item for sl in l for item in sl]

        col_idc = flatten([[r] * self.n_rows * self.max_samples_visible for r in lr(self.n_cols)])
        row_idc = flatten([[r] * self.max_samples_visible for r in lr(self.n_rows)]) * self.n_cols
        ch_idc = lr(self.max_samples_visible) * self.n_channels
        # needs a copy to make memory contiguous
        idc = np.transpose(np.array([col_idc, row_idc, ch_idc], dtype='float32'))

        self.program['a_position'] = self.buf
        self.program['a_color'] = color
        self.program['a_index'] = idc.copy()
        self.program['u_scale'] = (1., max(.1, 1. - 1 / self.n_channels))
        self.program['u_size'] = (self.n_rows, self.n_cols)
        self.program['u_n'] = self.max_samples_visible

    def _target_format(self):
        formats = [f for f in [fmt.detect(self.target_path) for fmt in [open_ephys, dat, kwik]] if f is not None]

        if len(formats) == 1:
            fmt = formats[0]
            if 'DAT' in fmt:
                if fmt == 'DAT-File':
                    return dat
            else:
                if 'kwik' in fmt:
                    return kwik
                else:
                    return open_ephys
        self.logger.info('Detected format(s) {} not valid.'.format(formats))
        sys.exit(0)

    def _get_target_config(self):
        self.logger.debug('Target found: {}'.format(self.format.FMT_NAME))
        return self.format.config(self.target_path, n_channels=self.n_channels)

    def set_scale(self, factor_x=1.0, factor_y=1.0, scale_x=None, scale_y=None):
        self.dirty = True
>>>>>>> b4360563
        scale_x_old, scale_y_old = self.program['u_scale']
        scale_x = scale_x_old if scale_x is None else scale_x
        scale_y = scale_y_old if scale_y is None else scale_y
        scale_x_new, scale_y_new = (scale_x * factor_x,
                                    scale_y * factor_y)
        u_scale = (max(1, scale_x_new), max(.05, scale_y_new))
        self.logger.debug('u_scale:{}'.format(u_scale))
        self.program['u_scale'] = u_scale

    def set_offset(self, relative=0, absolute=0):
<<<<<<< HEAD
        """Crappy helper while seeking is still done in records instead of samples.
        """
        self.offset = absolute or self.offset
        self.offset += relative
        if self.offset < 0:
            self.offset = 0
        elif self.offset >= self.__n_samples_total/1024:
            self.offset = self.__n_samples_total/1024-1
=======
        """ Offset in blocks of 1024 samples """
        old_offset = self.offset
        self.offset = int(absolute or self.offset)
        self.offset += int(relative)
        if self.offset < 0:
            self.offset = 0
        elif self.offset >= (self.n_samples_total - self.max_samples_visible) // self.cfg['HEADER']['block_size']:
            self.offset = (self.n_samples_total - self.max_samples_visible) // self.cfg['HEADER']['block_size']

        if old_offset != self.offset:
            self.dirty = True
            # self.logger.debug(
            #     'Block offset: {}, @ {}'.format(self.offset, tools.fmt_time(
            #         self.offset * self.cfg['HEADER']['block_size'] / self.fs)))
>>>>>>> b4360563

    @staticmethod
    def on_resize(event):
        """Adjust viewport when window is resized. Smoothly does everything
        needed to adjust the graphs. Awesome.
        """
        gloo.set_viewport(0, 0, *event.physical_size)

    def on_key_press(self, event):
<<<<<<< HEAD
        """Keyboard handling."""
        # print event.key
        if event.key == keys.SPACE:
            self.running = not self.running
        elif event.key == 'Q':
            self.close()
        elif event.key == keys.LEFT:
            self.offset -= 2
            self.running = False
        elif event.key == keys.RIGHT:
            self.offset += 2
            self.running = False
=======
        if event.key == 'Space':
            self.running = not self.running
        elif event.key == 'Q':
            self.close()
        elif event.key in ['Left', 'Right']:
            delta = 2

            # Increase jump width
            # TODO: Jump screen-multiples?
            if keys.SHIFT in event.modifiers:
                delta = delta * 10

            # Jump to beginning
            if keys.CONTROL in event.modifiers:
                delta = self.n_samples_total

            if event.key == 'Left':
                self.set_offset(relative=-delta)
            elif event.key == 'Right':
                self.set_offset(relative=delta)
>>>>>>> b4360563

    def on_mouse_move(self, event):
        """Handle mouse drag and hover"""
        if event.is_dragging:
            trail = event.trail()
<<<<<<< HEAD
            width = self.size[0]/self.n_cols
            height = self.size[1]/self.n_rows
            dx = trail[-1][0]-trail[0][0]
            dy = trail[-1][1]-trail[0][1]
=======
            width = self.size[0] / self.n_cols
            height = self.size[1] / self.n_rows
            dx = trail[-1][0] - trail[0][0]
            dy = trail[-1][1] - trail[0][1]
>>>>>>> b4360563

            # drag signals with left mouse button
            if event.button == 1:
<<<<<<< HEAD
                shift_signal = dx/width
                shift_samples = shift_signal * self.n_samples
                shift_offset = int(shift_samples/1024)
                self.set_offset(absolute=self.drag_offset-shift_offset)
                self.running = False
=======
                shift_signal = dx / width
                shift_samples = shift_signal * self.max_samples_visible
                shift_offset = int(shift_samples / 1024)
                self.set_offset(absolute=self.drag_offset - shift_offset)
>>>>>>> b4360563

            # change scaling with right mouse button
            if event.button == 2:
                self.set_scale(scale_x=1.0 * math.exp(dx / width),
                               scale_y=1.0 * math.exp(dy / height))

    def on_mouse_press(self, _):
        self.drag_offset = self.offset

    def on_mouse_wheel(self, event):
        """Mouse wheel control.

        Mouse wheel moves signal along x-axis.
        Shift+MW: x-axis scale (time scale),
        Ctrl+MW:  y-axis scale (amplitude)
        """
        # TODO: Offset change depending on x-axis scale
        if not len(event.modifiers):
<<<<<<< HEAD
            dx = -np.sign(event.delta[1])*int(event.delta[1]**2)
            self.set_offset(relative=int(dx*5))
            self.running = False
        else:
            delta = np.sign(event.delta[1]) * .05
            if keys.SHIFT in event.modifiers:
                self.set_scale(factor_x=math.exp(2.5*delta))
            elif keys.CONTROL in event.modifiers:
                self.set_scale(factor_y=math.exp(2.5*delta))

        self.update()

    def on_timer(self, _):
        """Add some data at the end of each signal (real-time signals)."""
        # FIXME: Sample precision positions
        # FIXME: Only read in data when needed, not per frame. Duh. :D

        if self.is_streaming:
            self.q.put(('position', self.offset))
        # TODO: Only update the buffer if necessary!
        self.program['a_position'].set_data(self.__buf.get_data(0, self.n_samples))
=======
            dx = -np.sign(event.delta[1]) * int(event.delta[1] ** 2)
            self.set_offset(relative=dx)
        else:
            delta = np.sign(event.delta[1]) * .05
            if keys.SHIFT in event.modifiers:
                self.set_scale(factor_x=math.exp(2.5 * delta))

            elif keys.CONTROL in event.modifiers:
                self.set_scale(factor_y=math.exp(2.5 * delta))

        self.update()

    def on_mouse_double_click(self, event):
        x, y = event.pos
        x_r = x / self.size[0]
        y_r = y / self.size[1]

        # TODO: use y-coordinate to guesstimate the channel id + amplitude at point
        t_r = x_r * self.n_cols - math.floor(x_r * self.n_cols)
        t_sample = (t_r * self.max_samples_visible + self.offset * self.cfg['HEADER']['block_size'])
        t_sec = t_sample / self.fs
        self.logger.info('Sample {} @ {}'.format(int(t_sample), tools.fmt_time(t_sec)))

    def on_timer(self, _):
        """Frame update callback."""
        # FIXME: Sample precision positions
        # FIXME: Only read in data when needed, not per frame. Duh. :D

        # If nothing got dirty, change nothing
        # If scale or offset changed, move, move move
        #   If still a healthy buffer, don't do anything
        #   If running out of buffer, append or prepend new data
        if self.dirty:
            self._new_chunk()
            self.dirty = False

            self.program['a_position'].set_data(self.buf)
>>>>>>> b4360563

        if self.running:
            self.set_offset(relative=1)

        self.update()

    def on_draw(self, _):
        gloo.clear()
        self.program.draw('line_strip')

<<<<<<< HEAD
    def on_close(self, _):
        self.stop_streaming()


def run(*args, **kwargs):
    Vis(*args, **kwargs)
    app.run()
=======
    def _new_chunk(self):
        self.logger.debug('New chunk at offset #{}'.format(self.offset))
        channels = list(range(self.n_channels)) if self.channel_order is None else self.channel_order[:self.n_channels]

        self.format.fill_buffer(target=self.target_path, buffer=self.buf, offset=self.offset,
                                count=self.max_samples_visible, channels=channels, node_id=self.cfg['FPGA_NODE'],
                                dtype=self.cfg['DTYPE'])
>>>>>>> b4360563


def run(*args, **kwargs):
    import argparse
    parser = argparse.ArgumentParser('Data Visualization',
                                     epilog="""Use: Mousewheel/arrow keys to scroll,
                                     <Shift>/<Ctrl>+<left>/<right> for larger jumps.
                                     <Shift>/<Ctrl>+Mousewheel to scale.
                                     Use <q> or <Esc> to exit. """)
    parser.add_argument('path', help='Relative or absolute path to directory',
                        default='.', nargs='?')
    parser.add_argument('-d', '--debug', action='store_true',
                        help='Debug mode -- verbose output, no confirmations.')
    parser.add_argument('-c', '--cols', help='Number of columns', default=1, type=int)
    parser.add_argument('-C', '--channels', help='Number of channels', default=64, type=int)
    parser.add_argument('-l', '--layout', help='Path to probe file defining channel order')
    parser.add_argument('-D', '--dtype', help='Data type if needed (e.g. float32 dat files', default='int16')

    cli_args = parser.parse_args(*args)
    if 'layout' in cli_args and cli_args.layout is not None:
        layout = oio_util.run_prb(cli_args.layout)
        channels, bad_channels = oio_util.flat_channel_list(layout)[:cli_args.channels]
    else:
        channels = None
        bad_channels = None

    Vis(op.abspath(op.expanduser(cli_args.path)),
        n_cols=cli_args.cols,
        n_channels=cli_args.channels,
        channels=channels,
        bad_channels=bad_channels,
        dtype=cli_args.dtype)
    app.run()<|MERGE_RESOLUTION|>--- conflicted
+++ resolved
@@ -1,31 +1,13 @@
 #!/usr/bin/env python
 # -*- coding: utf-8 -*-
+# vispy: gallery 2
+# Copyright (c) 2015, Vispy Development Team.
+# Distributed under the (new) BSD License. See LICENSE.txt for more info.
 
 """
 Multiple real-time digital signals with GLSL-based clipping.
 """
 
-<<<<<<< HEAD
-from __future__ import division
-
-import logging
-import os
-import os.path as op
-import time
-from multiprocessing import Queue
-
-import numpy as np
-import math
-
-from vispy import gloo
-from vispy import app
-from vispy.util import keys
-
-from dataman.vis.Buffer import Buffer
-from dataman.vis.Streamer import Streamer
-
-from dataman.vis.reader import read_header
-=======
 import logging
 import os
 import os.path as op
@@ -36,9 +18,12 @@
 import numpy as np
 import math
 
+from multiprocessing import Queue
+from .Buffer import Buffer
+from .Streamer import Streamer
+
 from ..lib import open_ephys, dat, kwik, tools
 from oio import util as oio_util
->>>>>>> b4360563
 
 # Load vertex and fragment shaders
 SHADER_PATH = os.path.join(os.path.dirname(__file__), 'shaders')
@@ -47,38 +32,43 @@
 with open(os.path.join(SHADER_PATH, 'vis.frag')) as fs:
     FRAG_SHADER = fs.read()
 
-<<<<<<< HEAD
 
 class Vis(app.Canvas):
-    """Simple visualizer for electrophysiology data.
-        Parameters
-    ----------
-    buffer_size : int, optional
-        buffer capacity (in samples)
-    """
-    def __init__(self, target, buffer_size=300000):
-        app.Canvas.__init__(self, title='dataman Vis', keys='interactive')
-        self.logger = logging.getLogger("Vis")
-        self.running = False
-
-        # Data source
-        # TODO: Detect format (.dat, .continuous, .kwik), see dataman tools
-        # TODO: Get number of channels
-        # TODO: Get proc node of recording processor
-        self.__target = op.abspath(op.expanduser(target))
-        self.__target_hdr = read_header(op.join(self.target, '106_CH1.continuous'))
-        self.__n_samples_total = self.__target_hdr['numSamples']
-        self.__n_channels = 64
-        self.target_info()
-
-        self.offset = 0
-        self.drag_offset = 0
-
-        # Dimensions of plot segment/signals
-        self.n_cols = 4
-        self.n_rows = int(self.n_channels/self.n_cols)
-        # FIXME: n_samples should in the end refer to n_samples_total and the current depend on buffer size and u_scale
-        self.n_samples = 30000
+    def __init__(self, target_path, n_cols=1, n_channels=64,
+                 max_samples_visible=60000, channels=None, bad_channels=None,
+                 default_sampling_rate=3e4, *args, **kwargs):
+
+        app.Canvas.__init__(self, title='Use your wheel to zoom!', keys='interactive', size=(1920, 1080),
+                            position=(0, 0), app='pyqt5')
+        self.logger = logging.getLogger(__name__)
+
+        self.n_channels = int(n_channels)
+        self.channel_order = channels  # if None: no particular order
+
+        # Target configuration (format, sampling rate, sizes...)
+        self.target_path = target_path
+        self.logger.debug('Target path: {}'.format(target_path))
+        self.format = self._target_format()
+        self.logger.debug('Target module: {}'.format(self.format))
+
+        self.cfg = self._get_target_config()
+        if 'dtype' in kwargs:
+            self.cfg['DTYPE'] = kwargs['dtype']
+        self.logger.debug(self.cfg)
+
+        if self.cfg['HEADER']['sampling_rate'] is None:
+            self.logger.warning('Sampling rate unknown. Assuming 30kHz.')
+            self.fs = default_sampling_rate
+        else:
+            self.fs = self.cfg['HEADER']['sampling_rate']
+
+        self.n_samples_total = int(self.cfg['HEADER']['n_samples'])
+        self.max_samples_visible = int(max_samples_visible)
+        self.duration_total = tools.fmt_time(self.n_samples_total / self.fs)
+
+        # Buffer to store all the pre-loaded signals
+        self.buf = np.zeros((self.n_channels, self.max_samples_visible), dtype=np.float32)
+
 
         # Buffer to store all the pre-loaded signals
         self.__buffer_size = buffer_size
@@ -90,62 +80,6 @@
         self.__streamer = None
         self.q = Queue()
         self.start_streaming()
-
-        # Color of each vertex
-        # TODO: make it more efficient by using a GLSL-based color map and the index.
-        self.color = np.repeat(np.random.uniform(size=(self.n_rows, 3), low=.1, high=.9),
-                               self.n_samples*self.n_cols, axis=0).astype(np.float32)
-
-        # Signal 2D index of each vertex (row and col) and x-index (sample index
-        # within each signal).
-        self.index = np.c_[np.repeat(np.repeat(np.arange(self.n_cols), self.n_rows), self.n_samples),
-                           np.repeat(np.tile(np.arange(self.n_rows), self.n_cols), self.n_samples),
-                           np.tile(np.arange(self.n_samples), self.n_channels)].astype(np.float32)
-
-        self.program = gloo.Program(VERT_SHADER, FRAG_SHADER)
-        self.program['a_position'] = self.__buf.get_data(0, self.n_samples).reshape(-1, 1)
-        self.program['a_color'] = self.color
-        self.program['a_index'] = self.index
-        self.program['u_scale'] = (1., 1.)
-        self.program['u_size'] = (self.n_rows, self.n_cols)
-        self.program['u_n'] = self.n_samples
-=======
-
-class Vis(app.Canvas):
-    def __init__(self, target_path, n_cols=1, n_channels=64,
-                 max_samples_visible=60000, channels=None, bad_channels=None,
-                 default_sampling_rate=3e4, *args, **kwargs):
-
-        app.Canvas.__init__(self, title='Use your wheel to zoom!', keys='interactive', size=(1920, 1080),
-                            position=(0, 0), app='pyqt5')
-        self.logger = logging.getLogger(__name__)
-
-        self.n_channels = int(n_channels)
-        self.channel_order = channels  # if None: no particular order
-
-        # Target configuration (format, sampling rate, sizes...)
-        self.target_path = target_path
-        self.logger.debug('Target path: {}'.format(target_path))
-        self.format = self._target_format()
-        self.logger.debug('Target module: {}'.format(self.format))
-
-        self.cfg = self._get_target_config()
-        if 'dtype' in kwargs:
-            self.cfg['DTYPE'] = kwargs['dtype']
-        self.logger.debug(self.cfg)
-
-        if self.cfg['HEADER']['sampling_rate'] is None:
-            self.logger.warning('Sampling rate unknown. Assuming 30kHz.')
-            self.fs = default_sampling_rate
-        else:
-            self.fs = self.cfg['HEADER']['sampling_rate']
-
-        self.n_samples_total = int(self.cfg['HEADER']['n_samples'])
-        self.max_samples_visible = int(max_samples_visible)
-        self.duration_total = tools.fmt_time(self.n_samples_total / self.fs)
-
-        # Buffer to store all the pre-loaded signals
-        self.buf = np.zeros((self.n_channels, self.max_samples_visible), dtype=np.float32)
 
         # Setup up viewport and viewing state variables
         # running traces, looks cool, but useless for the most part
@@ -167,7 +101,6 @@
         # an affine transform based on number of columns and rows for the plot, scaling, etc.
         self.program = gloo.Program(VERT_SHADER, FRAG_SHADER)
         self._feed_shaders()
->>>>>>> b4360563
 
         gloo.set_viewport(0, 0, *self.physical_size)
 
@@ -178,7 +111,6 @@
 
         self.show()
 
-<<<<<<< HEAD
     def __get_is_streaming(self):
         try:
             return self.__streamer.is_alive()
@@ -216,20 +148,6 @@
         self.__streamer.join()
         self.logger.info("Streamer stopped")
 
-    def target_info(self):
-        """Check if target exists (and the format)"""
-        fs = self.target_hdr['sampleRate']
-        n_blocks = self.__n_samples_total/1024
-        self.logger.info('Fs = {}kHz, {:.2f} records, {:.0f} samples, {:02.0f}min:{:02.0f}s'
-                         .format(fs/1e3, n_blocks, self.__n_samples_total,
-                                 math.floor(self.__n_samples_total/fs / 60),
-                                 math.floor(self.__n_samples_total/fs % 60)))
-
-    def set_scale(self, factor_x=1.0, factor_y=1.0, scale_x=None, scale_y=None):
-        """Change visualization scaling of the subplots.
-        Scaling is performed by the vertex shader.
-        """
-=======
     def _feed_shaders(self):
         # Color of each vertex
         # TODO: make it more efficient by using a GLSL-based color map and the index.
@@ -291,7 +209,6 @@
 
     def set_scale(self, factor_x=1.0, factor_y=1.0, scale_x=None, scale_y=None):
         self.dirty = True
->>>>>>> b4360563
         scale_x_old, scale_y_old = self.program['u_scale']
         scale_x = scale_x_old if scale_x is None else scale_x
         scale_y = scale_y_old if scale_y is None else scale_y
@@ -302,16 +219,6 @@
         self.program['u_scale'] = u_scale
 
     def set_offset(self, relative=0, absolute=0):
-<<<<<<< HEAD
-        """Crappy helper while seeking is still done in records instead of samples.
-        """
-        self.offset = absolute or self.offset
-        self.offset += relative
-        if self.offset < 0:
-            self.offset = 0
-        elif self.offset >= self.__n_samples_total/1024:
-            self.offset = self.__n_samples_total/1024-1
-=======
         """ Offset in blocks of 1024 samples """
         old_offset = self.offset
         self.offset = int(absolute or self.offset)
@@ -326,7 +233,6 @@
             # self.logger.debug(
             #     'Block offset: {}, @ {}'.format(self.offset, tools.fmt_time(
             #         self.offset * self.cfg['HEADER']['block_size'] / self.fs)))
->>>>>>> b4360563
 
     @staticmethod
     def on_resize(event):
@@ -336,25 +242,11 @@
         gloo.set_viewport(0, 0, *event.physical_size)
 
     def on_key_press(self, event):
-<<<<<<< HEAD
-        """Keyboard handling."""
-        # print event.key
         if event.key == keys.SPACE:
             self.running = not self.running
         elif event.key == 'Q':
             self.close()
-        elif event.key == keys.LEFT:
-            self.offset -= 2
-            self.running = False
-        elif event.key == keys.RIGHT:
-            self.offset += 2
-            self.running = False
-=======
-        if event.key == 'Space':
-            self.running = not self.running
-        elif event.key == 'Q':
-            self.close()
-        elif event.key in ['Left', 'Right']:
+        elif event.key in [keys.LEFT, keys.RIGHT]:
             delta = 2
 
             # Increase jump width
@@ -370,45 +262,27 @@
                 self.set_offset(relative=-delta)
             elif event.key == 'Right':
                 self.set_offset(relative=delta)
->>>>>>> b4360563
 
     def on_mouse_move(self, event):
         """Handle mouse drag and hover"""
         if event.is_dragging:
             trail = event.trail()
-<<<<<<< HEAD
-            width = self.size[0]/self.n_cols
-            height = self.size[1]/self.n_rows
-            dx = trail[-1][0]-trail[0][0]
-            dy = trail[-1][1]-trail[0][1]
-=======
             width = self.size[0] / self.n_cols
             height = self.size[1] / self.n_rows
             dx = trail[-1][0] - trail[0][0]
             dy = trail[-1][1] - trail[0][1]
->>>>>>> b4360563
-
-            # drag signals with left mouse button
+
             if event.button == 1:
-<<<<<<< HEAD
-                shift_signal = dx/width
-                shift_samples = shift_signal * self.n_samples
-                shift_offset = int(shift_samples/1024)
-                self.set_offset(absolute=self.drag_offset-shift_offset)
-                self.running = False
-=======
                 shift_signal = dx / width
                 shift_samples = shift_signal * self.max_samples_visible
                 shift_offset = int(shift_samples / 1024)
                 self.set_offset(absolute=self.drag_offset - shift_offset)
->>>>>>> b4360563
-
-            # change scaling with right mouse button
+
             if event.button == 2:
                 self.set_scale(scale_x=1.0 * math.exp(dx / width),
                                scale_y=1.0 * math.exp(dy / height))
 
-    def on_mouse_press(self, _):
+    def on_mouse_press(self, event):
         self.drag_offset = self.offset
 
     def on_mouse_wheel(self, event):
@@ -418,31 +292,7 @@
         Shift+MW: x-axis scale (time scale),
         Ctrl+MW:  y-axis scale (amplitude)
         """
-        # TODO: Offset change depending on x-axis scale
         if not len(event.modifiers):
-<<<<<<< HEAD
-            dx = -np.sign(event.delta[1])*int(event.delta[1]**2)
-            self.set_offset(relative=int(dx*5))
-            self.running = False
-        else:
-            delta = np.sign(event.delta[1]) * .05
-            if keys.SHIFT in event.modifiers:
-                self.set_scale(factor_x=math.exp(2.5*delta))
-            elif keys.CONTROL in event.modifiers:
-                self.set_scale(factor_y=math.exp(2.5*delta))
-
-        self.update()
-
-    def on_timer(self, _):
-        """Add some data at the end of each signal (real-time signals)."""
-        # FIXME: Sample precision positions
-        # FIXME: Only read in data when needed, not per frame. Duh. :D
-
-        if self.is_streaming:
-            self.q.put(('position', self.offset))
-        # TODO: Only update the buffer if necessary!
-        self.program['a_position'].set_data(self.__buf.get_data(0, self.n_samples))
-=======
             dx = -np.sign(event.delta[1]) * int(event.delta[1] ** 2)
             self.set_offset(relative=dx)
         else:
@@ -470,6 +320,11 @@
         """Frame update callback."""
         # FIXME: Sample precision positions
         # FIXME: Only read in data when needed, not per frame. Duh. :D
+
+        # if self.is_streaming:
+        #     self.q.put(('position', self.offset))
+        # # TODO: Only update the buffer if necessary!
+        # self.program['a_position'].set_data(self.__buf.get_data(0, self.n_samples))
 
         # If nothing got dirty, change nothing
         # If scale or offset changed, move, move move
@@ -480,7 +335,6 @@
             self.dirty = False
 
             self.program['a_position'].set_data(self.buf)
->>>>>>> b4360563
 
         if self.running:
             self.set_offset(relative=1)
@@ -491,15 +345,9 @@
         gloo.clear()
         self.program.draw('line_strip')
 
-<<<<<<< HEAD
     def on_close(self, _):
         self.stop_streaming()
 
-
-def run(*args, **kwargs):
-    Vis(*args, **kwargs)
-    app.run()
-=======
     def _new_chunk(self):
         self.logger.debug('New chunk at offset #{}'.format(self.offset))
         channels = list(range(self.n_channels)) if self.channel_order is None else self.channel_order[:self.n_channels]
@@ -507,7 +355,6 @@
         self.format.fill_buffer(target=self.target_path, buffer=self.buf, offset=self.offset,
                                 count=self.max_samples_visible, channels=channels, node_id=self.cfg['FPGA_NODE'],
                                 dtype=self.cfg['DTYPE'])
->>>>>>> b4360563
 
 
 def run(*args, **kwargs):
